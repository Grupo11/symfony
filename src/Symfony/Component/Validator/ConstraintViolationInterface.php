--- conflicted
+++ resolved
@@ -60,13 +60,8 @@
      *               that appear in the message template.
      *
      * @see getMessageTemplate()
-<<<<<<< HEAD
-     *
-     * @api
      *
      * @deprecated since version 2.7, to be replaced by getParameters() in 3.0.
-=======
->>>>>>> e1ede46b
      */
     public function getMessageParameters();
 
