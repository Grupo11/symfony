--- conflicted
+++ resolved
@@ -17,17 +17,6 @@
 
 class AbstractVoterTest extends \PHPUnit_Framework_TestCase
 {
-<<<<<<< HEAD
-    private $token;
-
-    protected function setUp()
-    {
-        $tokenMock = $this->getMock('Symfony\Component\Security\Core\Authentication\Token\TokenInterface');
-        $tokenMock
-            ->expects($this->any())
-            ->method('getUser')
-            ->will($this->returnValue('user'));
-=======
     protected $token;
 
     protected function setUp()
@@ -40,7 +29,6 @@
         return array(
             array(array('EDIT'), VoterInterface::ACCESS_GRANTED, new \stdClass(), 'ACCESS_GRANTED if attribute and class are supported and attribute grants access'),
             array(array('CREATE'), VoterInterface::ACCESS_DENIED, new \stdClass(), 'ACCESS_DENIED if attribute and class are supported and attribute does not grant access'),
->>>>>>> df7a89f1
 
             array(array('DELETE', 'EDIT'), VoterInterface::ACCESS_GRANTED, new \stdClass(), 'ACCESS_GRANTED if one attribute is supported and grants access'),
             array(array('DELETE', 'CREATE'), VoterInterface::ACCESS_DENIED, new \stdClass(), 'ACCESS_DENIED if one attribute is supported and denies access'),
@@ -62,35 +50,7 @@
      */
     public function testVote(array $attributes, $expectedVote, $object, $message)
     {
-<<<<<<< HEAD
-        $voter = new VoterFixture();
-
-        $this->assertEquals($expectedVote, $voter->vote($this->token, $object, $attributes), $message);
-    }
-
-    /**
-     * @dataProvider getData
-     * @group legacy
-     */
-    public function testVoteUsingDeprecatedIsGranted($expectedVote, $object, $attributes, $message)
-    {
-        $voter = new DeprecatedVoterFixture();
-
-        $this->assertEquals($expectedVote, $voter->vote($this->token, $object, $attributes), $message);
-    }
-
-    /**
-     * @group legacy
-     * @expectedException \BadMethodCallException
-     */
-    public function testNoOverriddenMethodsThrowsException()
-    {
-        $voter = new DeprecatedVoterNothingImplementedFixture();
-        $voter->vote($this->token, new ObjectFixture(), array('foo'));
-    }
-=======
         $voter = new AbstractVoterTest_Voter();
->>>>>>> df7a89f1
 
         $this->assertEquals($expectedVote, $voter->vote($this->token, $object, $attributes), $message);
     }
@@ -132,32 +92,4 @@
     {
         return 'EDIT' === $attribute;
     }
-<<<<<<< HEAD
-}
-
-class DeprecatedVoterNothingImplementedFixture extends AbstractVoter
-{
-    protected function getSupportedClasses()
-    {
-        return array(
-            'Symfony\Component\Security\Core\Tests\Authorization\Voter\ObjectFixture',
-        );
-    }
-
-    protected function getSupportedAttributes()
-    {
-        return array('foo', 'bar', 'baz');
-    }
-
-    // this is a bad voter that hasn't overridden isGranted or voteOnAttribute
-}
-
-class ObjectFixture
-{
-}
-
-class UnsupportedObjectFixture
-{
-=======
->>>>>>> df7a89f1
 }