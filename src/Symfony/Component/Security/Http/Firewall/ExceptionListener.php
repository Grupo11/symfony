--- conflicted
+++ resolved
@@ -19,7 +19,6 @@
 use Symfony\Component\Security\Http\EntryPoint\AuthenticationEntryPointInterface;
 use Symfony\Component\Security\Core\Exception\AccountStatusException;
 use Symfony\Component\Security\Core\Exception\AuthenticationException;
-use Symfony\Component\Security\Core\Exception\AccountStatusException;
 use Symfony\Component\Security\Core\Exception\AccessDeniedException;
 use Symfony\Component\Security\Core\Exception\InsufficientAuthenticationException;
 use Symfony\Component\Security\Http\HttpUtils;
@@ -161,16 +160,9 @@
 
         $this->setTargetPath($request);
 
-<<<<<<< HEAD
-        if ($authException instanceof AccountStatusException && ($token = $this->context->getToken()) instanceof UsernamePasswordToken) {
-            // remove the security token to prevent infinite redirect loops
-            $this->context->setToken(null);
-            $request->getSession()->remove('_security_' . $token->getProviderKey());
-=======
         if ($authException instanceof AccountStatusException) {
             // remove the security token to prevent infinite redirect loops
             $this->context->setToken(null);
->>>>>>> 4d80ebd5
         }
 
         return $this->authenticationEntryPoint->start($request, $authException);
