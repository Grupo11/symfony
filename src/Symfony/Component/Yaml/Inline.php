--- conflicted
+++ resolved
@@ -128,9 +128,8 @@
                 if (false !== $locale) {
                     setlocale(LC_NUMERIC, 'C');
                 }
-<<<<<<< HEAD
                 if (is_float($value)) {
-                    $repr = strval($value);
+                    $repr = (string) $value;
                     if (is_infinite($value)) {
                         $repr = str_ireplace('INF', '.Inf', $repr);
                     } elseif (floor($value) == $value && $repr == $value) {
@@ -138,12 +137,8 @@
                         $repr = '!!float '.$repr;
                     }
                 } else {
-                    $repr = is_string($value) ? "'$value'" : strval($value);
-                }
-=======
-                $repr = is_string($value) ? "'$value'" : (is_infinite($value) ? str_ireplace('INF', '.Inf', (string) $value) : (string) $value);
-
->>>>>>> f68532cc
+                    $repr = is_string($value) ? "'$value'" : (string) $value;
+                }
                 if (false !== $locale) {
                     setlocale(LC_NUMERIC, $locale);
                 }
