--- conflicted
+++ resolved
@@ -20,12 +20,7 @@
         "php": ">=5.3.9"
     },
     "require-dev": {
-<<<<<<< HEAD
-        "symfony/phpunit-bridge": "~2.7|~3.0.0",
         "symfony/finder": "~2.0,>=2.0.5|~3.0.0"
-=======
-        "symfony/finder": "~2.0,>=2.0.5"
->>>>>>> 52dbc3b7
     },
     "autoload": {
         "psr-4": { "Symfony\\Component\\ClassLoader\\": "" }
