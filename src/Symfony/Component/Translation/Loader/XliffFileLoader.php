--- conflicted
+++ resolved
@@ -123,11 +123,7 @@
     /**
      * Returns the XML errors of the internal XML parser
      *
-<<<<<<< HEAD
      * @param Boolean $internalErrors
-=======
-     * @param boolean $internalErrors
->>>>>>> 4ae667d7
      *
      * @return array An array of errors
      */
