--- conflicted
+++ resolved
@@ -484,12 +484,7 @@
                     return null;
                 }
 
-<<<<<<< HEAD
                 throw $e;
-=======
-            if ($e instanceof InactiveScopeException && self::EXCEPTION_ON_INVALID_REFERENCE !== $invalidBehavior) {
-                return;
->>>>>>> 5b72e5ab
             }
 
             $this->loading[$id] = true;
@@ -500,7 +495,7 @@
                 unset($this->loading[$id]);
 
                 if ($e instanceof InactiveScopeException && self::EXCEPTION_ON_INVALID_REFERENCE !== $invalidBehavior) {
-                    return null;
+                    return;
                 }
 
                 throw $e;
