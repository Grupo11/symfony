--- conflicted
+++ resolved
@@ -52,11 +52,7 @@
      * This service is shared.
      * This method always returns the same instance of the service.
      *
-<<<<<<< HEAD
-     * @return Bar\FooClass A Bar\FooClass instance.
-=======
-     * @return \FooClass A FooClass instance.
->>>>>>> 16e3637e
+     * @return \Bar\FooClass A Bar\FooClass instance.
      */
     protected function getBarService()
     {
@@ -92,7 +88,7 @@
      * This service is shared.
      * This method always returns the same instance of the service.
      *
-     * @return stdClass A stdClass instance.
+     * @return \stdClass A stdClass instance.
      */
     protected function getConfiguredServiceService()
     {
@@ -109,7 +105,7 @@
      * This service is shared.
      * This method always returns the same instance of the service.
      *
-     * @return stdClass A stdClass instance.
+     * @return \stdClass A stdClass instance.
      */
     protected function getDecoratedService()
     {
@@ -122,7 +118,7 @@
      * This service is shared.
      * This method always returns the same instance of the service.
      *
-     * @return stdClass A stdClass instance.
+     * @return \stdClass A stdClass instance.
      */
     protected function getDecoratorServiceService()
     {
@@ -135,7 +131,7 @@
      * This service is shared.
      * This method always returns the same instance of the service.
      *
-     * @return stdClass A stdClass instance.
+     * @return \stdClass A stdClass instance.
      */
     protected function getDecoratorServiceWithNameService()
     {
@@ -178,11 +174,7 @@
      * This service is shared.
      * This method always returns the same instance of the service.
      *
-<<<<<<< HEAD
-     * @return Bar\FooClass A Bar\FooClass instance.
-=======
-     * @return \FooClass A FooClass instance.
->>>>>>> 16e3637e
+     * @return \Bar\FooClass A Bar\FooClass instance.
      */
     protected function getFooService()
     {
@@ -252,11 +244,7 @@
      * This service is shared.
      * This method always returns the same instance of the service.
      *
-<<<<<<< HEAD
-     * @return Bar\FooClass A Bar\FooClass instance.
-=======
-     * @return \FooClass A FooClass instance.
->>>>>>> 16e3637e
+     * @return \Bar\FooClass A Bar\FooClass instance.
      */
     protected function getMethodCall1Service()
     {
@@ -310,7 +298,7 @@
      * If you want to be able to request this service from the container directly,
      * make it public, otherwise you might end up with broken code.
      *
-     * @return ConfClass A ConfClass instance.
+     * @return \ConfClass A ConfClass instance.
      */
     protected function getConfiguratorServiceService()
     {
