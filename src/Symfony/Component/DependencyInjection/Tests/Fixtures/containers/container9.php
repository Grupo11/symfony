--- conflicted
+++ resolved
@@ -12,13 +12,8 @@
 $container->
     register('foo', 'Bar\FooClass')->
     addTag('foo', array('foo' => 'foo'))->
-<<<<<<< HEAD
-    addTag('foo', array('bar' => 'bar'))->
+    addTag('foo', array('bar' => 'bar', 'baz' => 'baz'))->
     setFactoryClass('Bar\\FooClass')->
-=======
-    addTag('foo', array('bar' => 'bar', 'baz' => 'baz'))->
-    setFactoryClass('FooClass')->
->>>>>>> cc359a67
     setFactoryMethod('getInstance')->
     setArguments(array('foo', new Reference('foo.baz'), array('%foo%' => 'foo is %foo%', 'foobar' => '%foo%'), true, new Reference('service_container')))->
     setProperties(array('foo' => 'bar', 'moo' => new Reference('foo.baz'), 'qux' => array('%foo%' => 'foo is %foo%', 'foobar' => '%foo%')))->
