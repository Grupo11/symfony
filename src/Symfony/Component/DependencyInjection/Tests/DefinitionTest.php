<?php

/*
 * This file is part of the Symfony package.
 *
 * (c) Fabien Potencier <fabien@symfony.com>
 *
 * For the full copyright and license information, please view the LICENSE
 * file that was distributed with this source code.
 */

namespace Symfony\Component\DependencyInjection\Tests;

use Symfony\Component\DependencyInjection\Definition;

class DefinitionTest extends \PHPUnit_Framework_TestCase
{
    public function testConstructor()
    {
        $def = new Definition('stdClass');
        $this->assertEquals('stdClass', $def->getClass(), '__construct() takes the class name as its first argument');

        $def = new Definition('stdClass', array('foo'));
        $this->assertEquals(array('foo'), $def->getArguments(), '__construct() takes an optional array of arguments as its second argument');
    }

    /**
     * @covers Symfony\Component\DependencyInjection\Definition::setFactory
     * @covers Symfony\Component\DependencyInjection\Definition::getFactory
     */
    public function testSetGetFactory()
    {
        $def = new Definition('stdClass');

        $this->assertSame($def, $def->setFactory('foo'), '->setFactory() implements a fluent interface');
        $this->assertEquals('foo', $def->getFactory(), '->getFactory() returns the factory');

        $def->setFactory('Foo::bar');
        $this->assertEquals(array('Foo', 'bar'), $def->getFactory(), '->setFactory() converts string static method call to the array');
    }

    public function testSetGetClass()
    {
        $def = new Definition('stdClass');
        $this->assertSame($def, $def->setClass('foo'), '->setClass() implements a fluent interface');
        $this->assertEquals('foo', $def->getClass(), '->getClass() returns the class name');
    }

<<<<<<< HEAD
    public function testSetGetDecoratedService()
    {
        $def = new Definition('stdClass');
        $this->assertNull($def->getDecoratedService());
        $def->setDecoratedService('foo', 'foo.renamed');
        $this->assertEquals(array('foo', 'foo.renamed'), $def->getDecoratedService());
        $def->setDecoratedService(null);
        $this->assertNull($def->getDecoratedService());

        $def = new Definition('stdClass');
        $def->setDecoratedService('foo');
        $this->assertEquals(array('foo', null), $def->getDecoratedService());
        $def->setDecoratedService(null);
        $this->assertNull($def->getDecoratedService());

        $def = new Definition('stdClass');
        $this->setExpectedException('InvalidArgumentException', 'The decorated service inner name for "foo" must be different than the service name itself.');
        $def->setDecoratedService('foo', 'foo');
    }

    /**
     * @covers Symfony\Component\DependencyInjection\Definition::setArguments
     * @covers Symfony\Component\DependencyInjection\Definition::getArguments
     * @covers Symfony\Component\DependencyInjection\Definition::addArgument
     */
=======
>>>>>>> 30bd3973
    public function testArguments()
    {
        $def = new Definition('stdClass');
        $this->assertSame($def, $def->setArguments(array('foo')), '->setArguments() implements a fluent interface');
        $this->assertEquals(array('foo'), $def->getArguments(), '->getArguments() returns the arguments');
        $this->assertSame($def, $def->addArgument('bar'), '->addArgument() implements a fluent interface');
        $this->assertEquals(array('foo', 'bar'), $def->getArguments(), '->addArgument() adds an argument');
    }

    public function testMethodCalls()
    {
        $def = new Definition('stdClass');
        $this->assertSame($def, $def->setMethodCalls(array(array('foo', array('foo')))), '->setMethodCalls() implements a fluent interface');
        $this->assertEquals(array(array('foo', array('foo'))), $def->getMethodCalls(), '->getMethodCalls() returns the methods to call');
        $this->assertSame($def, $def->addMethodCall('bar', array('bar')), '->addMethodCall() implements a fluent interface');
        $this->assertEquals(array(array('foo', array('foo')), array('bar', array('bar'))), $def->getMethodCalls(), '->addMethodCall() adds a method to call');
        $this->assertTrue($def->hasMethodCall('bar'), '->hasMethodCall() returns true if first argument is a method to call registered');
        $this->assertFalse($def->hasMethodCall('no_registered'), '->hasMethodCall() returns false if first argument is not a method to call registered');
        $this->assertSame($def, $def->removeMethodCall('bar'), '->removeMethodCall() implements a fluent interface');
        $this->assertEquals(array(array('foo', array('foo'))), $def->getMethodCalls(), '->removeMethodCall() removes a method to call');
    }

    /**
     * @expectedException \Symfony\Component\DependencyInjection\Exception\InvalidArgumentException
     * @expectedExceptionMessage Method name cannot be empty.
     */
    public function testExceptionOnEmptyMethodCall()
    {
        $def = new Definition('stdClass');
        $def->addMethodCall('');
    }

    public function testSetGetFile()
    {
        $def = new Definition('stdClass');
        $this->assertSame($def, $def->setFile('foo'), '->setFile() implements a fluent interface');
        $this->assertEquals('foo', $def->getFile(), '->getFile() returns the file to include');
    }

    public function testSetGetScope()
    {
        $def = new Definition('stdClass');
        $this->assertEquals('container', $def->getScope());
        $this->assertSame($def, $def->setScope('foo'));
        $this->assertEquals('foo', $def->getScope());
    }

    public function testSetIsPublic()
    {
        $def = new Definition('stdClass');
        $this->assertTrue($def->isPublic(), '->isPublic() returns true by default');
        $this->assertSame($def, $def->setPublic(false), '->setPublic() implements a fluent interface');
        $this->assertFalse($def->isPublic(), '->isPublic() returns false if the instance must not be public.');
    }

    public function testSetIsSynthetic()
    {
        $def = new Definition('stdClass');
        $this->assertFalse($def->isSynthetic(), '->isSynthetic() returns false by default');
        $this->assertSame($def, $def->setSynthetic(true), '->setSynthetic() implements a fluent interface');
        $this->assertTrue($def->isSynthetic(), '->isSynthetic() returns true if the service is synthetic.');
    }

<<<<<<< HEAD
    /**
     * @covers Symfony\Component\DependencyInjection\Definition::setSynchronized
     * @covers Symfony\Component\DependencyInjection\Definition::isSynchronized
     * @group legacy
     */
    public function testLegacySetIsSynchronized()
=======
    public function testSetIsSynchronized()
>>>>>>> 30bd3973
    {
        $def = new Definition('stdClass');
        $this->assertFalse($def->isSynchronized(), '->isSynchronized() returns false by default');
        $this->assertSame($def, $def->setSynchronized(true), '->setSynchronized() implements a fluent interface');
        $this->assertTrue($def->isSynchronized(), '->isSynchronized() returns true if the service is synchronized.');
    }

    public function testSetIsLazy()
    {
        $def = new Definition('stdClass');
        $this->assertFalse($def->isLazy(), '->isLazy() returns false by default');
        $this->assertSame($def, $def->setLazy(true), '->setLazy() implements a fluent interface');
        $this->assertTrue($def->isLazy(), '->isLazy() returns true if the service is lazy.');
    }

    public function testSetIsAbstract()
    {
        $def = new Definition('stdClass');
        $this->assertFalse($def->isAbstract(), '->isAbstract() returns false by default');
        $this->assertSame($def, $def->setAbstract(true), '->setAbstract() implements a fluent interface');
        $this->assertTrue($def->isAbstract(), '->isAbstract() returns true if the instance must not be public.');
    }

    public function testSetGetConfigurator()
    {
        $def = new Definition('stdClass');
        $this->assertSame($def, $def->setConfigurator('foo'), '->setConfigurator() implements a fluent interface');
        $this->assertEquals('foo', $def->getConfigurator(), '->getConfigurator() returns the configurator');
    }

    public function testClearTags()
    {
        $def = new Definition('stdClass');
        $this->assertSame($def, $def->clearTags(), '->clearTags() implements a fluent interface');
        $def->addTag('foo', array('foo' => 'bar'));
        $def->clearTags();
        $this->assertEquals(array(), $def->getTags(), '->clearTags() removes all current tags');
    }

    public function testClearTag()
    {
        $def = new Definition('stdClass');
        $this->assertSame($def, $def->clearTags(), '->clearTags() implements a fluent interface');
        $def->addTag('1foo1', array('foo1' => 'bar1'));
        $def->addTag('2foo2', array('foo2' => 'bar2'));
        $def->addTag('3foo3', array('foo3' => 'bar3'));
        $def->clearTag('2foo2');
        $this->assertTrue($def->hasTag('1foo1'));
        $this->assertFalse($def->hasTag('2foo2'));
        $this->assertTrue($def->hasTag('3foo3'));
        $def->clearTag('1foo1');
        $this->assertFalse($def->hasTag('1foo1'));
        $this->assertTrue($def->hasTag('3foo3'));
    }

    public function testTags()
    {
        $def = new Definition('stdClass');
        $this->assertEquals(array(), $def->getTag('foo'), '->getTag() returns an empty array if the tag is not defined');
        $this->assertFalse($def->hasTag('foo'));
        $this->assertSame($def, $def->addTag('foo'), '->addTag() implements a fluent interface');
        $this->assertTrue($def->hasTag('foo'));
        $this->assertEquals(array(array()), $def->getTag('foo'), '->getTag() returns attributes for a tag name');
        $def->addTag('foo', array('foo' => 'bar'));
        $this->assertEquals(array(array(), array('foo' => 'bar')), $def->getTag('foo'), '->addTag() can adds the same tag several times');
        $def->addTag('bar', array('bar' => 'bar'));
        $this->assertEquals($def->getTags(), array(
            'foo' => array(array(), array('foo' => 'bar')),
            'bar' => array(array('bar' => 'bar')),
        ), '->getTags() returns all tags');
    }

    public function testSetArgument()
    {
        $def = new Definition('stdClass');

        $def->addArgument('foo');
        $this->assertSame(array('foo'), $def->getArguments());

        $this->assertSame($def, $def->replaceArgument(0, 'moo'));
        $this->assertSame(array('moo'), $def->getArguments());

        $def->addArgument('moo');
        $def
            ->replaceArgument(0, 'foo')
            ->replaceArgument(1, 'bar')
        ;
        $this->assertSame(array('foo', 'bar'), $def->getArguments());
    }

    /**
     * @expectedException \OutOfBoundsException
     */
    public function testGetArgumentShouldCheckBounds()
    {
        $def = new Definition('stdClass');

        $def->addArgument('foo');
        $def->getArgument(1);
    }

    /**
     * @expectedException \OutOfBoundsException
     */
    public function testReplaceArgumentShouldCheckBounds()
    {
        $def = new Definition('stdClass');

        $def->addArgument('foo');
        $def->replaceArgument(1, 'bar');
    }

    public function testSetGetProperties()
    {
        $def = new Definition('stdClass');

        $this->assertEquals(array(), $def->getProperties());
        $this->assertSame($def, $def->setProperties(array('foo' => 'bar')));
        $this->assertEquals(array('foo' => 'bar'), $def->getProperties());
    }

    public function testSetProperty()
    {
        $def = new Definition('stdClass');

        $this->assertEquals(array(), $def->getProperties());
        $this->assertSame($def, $def->setProperty('foo', 'bar'));
        $this->assertEquals(array('foo' => 'bar'), $def->getProperties());
    }
}<|MERGE_RESOLUTION|>--- conflicted
+++ resolved
@@ -46,7 +46,6 @@
         $this->assertEquals('foo', $def->getClass(), '->getClass() returns the class name');
     }
 
-<<<<<<< HEAD
     public function testSetGetDecoratedService()
     {
         $def = new Definition('stdClass');
@@ -67,13 +66,6 @@
         $def->setDecoratedService('foo', 'foo');
     }
 
-    /**
-     * @covers Symfony\Component\DependencyInjection\Definition::setArguments
-     * @covers Symfony\Component\DependencyInjection\Definition::getArguments
-     * @covers Symfony\Component\DependencyInjection\Definition::addArgument
-     */
-=======
->>>>>>> 30bd3973
     public function testArguments()
     {
         $def = new Definition('stdClass');
@@ -137,16 +129,10 @@
         $this->assertTrue($def->isSynthetic(), '->isSynthetic() returns true if the service is synthetic.');
     }
 
-<<<<<<< HEAD
-    /**
-     * @covers Symfony\Component\DependencyInjection\Definition::setSynchronized
-     * @covers Symfony\Component\DependencyInjection\Definition::isSynchronized
+    /**
      * @group legacy
      */
     public function testLegacySetIsSynchronized()
-=======
-    public function testSetIsSynchronized()
->>>>>>> 30bd3973
     {
         $def = new Definition('stdClass');
         $this->assertFalse($def->isSynchronized(), '->isSynchronized() returns false by default');
