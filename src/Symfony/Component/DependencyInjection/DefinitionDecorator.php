<?php

/*
 * This file is part of the Symfony package.
 *
 * (c) Fabien Potencier <fabien@symfony.com>
 *
 * For the full copyright and license information, please view the LICENSE
 * file that was distributed with this source code.
 */

namespace Symfony\Component\DependencyInjection;

use Symfony\Component\DependencyInjection\Exception\InvalidArgumentException;
use Symfony\Component\DependencyInjection\Exception\OutOfBoundsException;

/**
 * This definition decorates another definition.
 *
 * @author Johannes M. Schmitt <schmittjoh@gmail.com>
 */
class DefinitionDecorator extends Definition
{
    private $parent;
    private $changes = array();

    /**
     * Constructor.
     *
     * @param string $parent The id of Definition instance to decorate.
     */
    public function __construct($parent)
    {
        parent::__construct();

        $this->parent = $parent;
    }

    /**
     * Returns the Definition being decorated.
     *
     * @return string
     */
    public function getParent()
    {
        return $this->parent;
    }

    /**
     * Returns all changes tracked for the Definition object.
     *
     * @return array An array of changes for this Definition
     */
    public function getChanges()
    {
        return $this->changes;
    }

    /**
     * {@inheritdoc}
     */
    public function setClass($class)
    {
        $this->changes['class'] = true;

        return parent::setClass($class);
    }

    /**
     * {@inheritdoc}
<<<<<<< HEAD
     */
    public function setFactory($callable)
    {
        $this->changes['factory'] = true;

        return parent::setFactory($callable);
    }

    /**
     * {@inheritdoc}
     *
     * @api
=======
>>>>>>> e1ede46b
     */
    public function setFactoryClass($class)
    {
        $this->changes['factory_class'] = true;

        return parent::setFactoryClass($class);
    }

    /**
     * {@inheritdoc}
     */
    public function setFactoryMethod($method)
    {
        $this->changes['factory_method'] = true;

        return parent::setFactoryMethod($method);
    }

    /**
     * {@inheritdoc}
     */
    public function setFactoryService($service)
    {
        $this->changes['factory_service'] = true;

        return parent::setFactoryService($service);
    }

    /**
     * {@inheritdoc}
     */
    public function setConfigurator($callable)
    {
        $this->changes['configurator'] = true;

        return parent::setConfigurator($callable);
    }

    /**
     * {@inheritdoc}
     */
    public function setFile($file)
    {
        $this->changes['file'] = true;

        return parent::setFile($file);
    }

    /**
     * {@inheritdoc}
     */
    public function setPublic($boolean)
    {
        $this->changes['public'] = true;

        return parent::setPublic($boolean);
    }

    /**
     * {@inheritdoc}
     */
    public function setLazy($boolean)
    {
        $this->changes['lazy'] = true;

        return parent::setLazy($boolean);
    }

    /**
     * {@inheritdoc}
     */
    public function setDecoratedService($id, $renamedId = null)
    {
        $this->changes['decorated_service'] = true;

        return parent::setDecoratedService($id, $renamedId);
    }

    /**
     * Gets an argument to pass to the service constructor/factory method.
     *
     * If replaceArgument() has been used to replace an argument, this method
     * will return the replacement value.
     *
     * @param int $index
     *
     * @return mixed The argument value
     *
     * @throws OutOfBoundsException When the argument does not exist
     */
    public function getArgument($index)
    {
        if (array_key_exists('index_'.$index, $this->arguments)) {
            return $this->arguments['index_'.$index];
        }

        $lastIndex = count(array_filter(array_keys($this->arguments), 'is_int')) - 1;

        if ($index < 0 || $index > $lastIndex) {
            throw new OutOfBoundsException(sprintf('The index "%d" is not in the range [0, %d].', $index, $lastIndex));
        }

        return $this->arguments[$index];
    }

    /**
     * You should always use this method when overwriting existing arguments
     * of the parent definition.
     *
     * If you directly call setArguments() keep in mind that you must follow
     * certain conventions when you want to overwrite the arguments of the
     * parent definition, otherwise your arguments will only be appended.
     *
     * @param int   $index
     * @param mixed $value
     *
     * @return DefinitionDecorator the current instance
     *
     * @throws InvalidArgumentException when $index isn't an integer
     */
    public function replaceArgument($index, $value)
    {
        if (!is_int($index)) {
            throw new InvalidArgumentException('$index must be an integer.');
        }

        $this->arguments['index_'.$index] = $value;

        return $this;
    }
}<|MERGE_RESOLUTION|>--- conflicted
+++ resolved
@@ -68,7 +68,6 @@
 
     /**
      * {@inheritdoc}
-<<<<<<< HEAD
      */
     public function setFactory($callable)
     {
@@ -80,9 +79,6 @@
     /**
      * {@inheritdoc}
      *
-     * @api
-=======
->>>>>>> e1ede46b
      */
     public function setFactoryClass($class)
     {
