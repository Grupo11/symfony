<?php

/*
 * This file is part of the Symfony package.
 *
 * (c) Fabien Potencier <fabien@symfony.com>
 *
 * For the full copyright and license information, please view the LICENSE
 * file that was distributed with this source code.
 */

namespace Symfony\Component\Stopwatch;

/**
 * Represents an Period for an Event.
 *
 * @author Fabien Potencier <fabien@symfony.com>
 */
class StopwatchPeriod
{
    private $start;
    private $end;
    private $memory;

    /**
     * Constructor.
     *
<<<<<<< HEAD
     * @param integer $start The relative time of the start of the period (in milliseconds)
     * @param integer $end   The relative time of the end of the period (in milliseconds)
=======
     * @param int     $start The relative time of the start of the period
     * @param int     $end   The relative time of the end of the period
>>>>>>> d56ea768
     */
    public function __construct($start, $end)
    {
        $this->start = (int) $start;
        $this->end = (int) $end;
        $this->memory = memory_get_usage(true);
    }

    /**
     * Gets the relative time of the start of the period.
     *
     * @return integer The time (in milliseconds)
     */
    public function getStartTime()
    {
        return $this->start;
    }

    /**
     * Gets the relative time of the end of the period.
     *
     * @return integer The time (in milliseconds)
     */
    public function getEndTime()
    {
        return $this->end;
    }

    /**
     * Gets the time spent in this period.
     *
     * @return integer The period duration (in milliseconds)
     */
    public function getDuration()
    {
        return $this->end - $this->start;
    }

    /**
     * Gets the memory usage.
     *
     * @return integer The memory usage (in bytes)
     */
    public function getMemory()
    {
        return $this->memory;
    }
}<|MERGE_RESOLUTION|>--- conflicted
+++ resolved
@@ -25,13 +25,8 @@
     /**
      * Constructor.
      *
-<<<<<<< HEAD
-     * @param integer $start The relative time of the start of the period (in milliseconds)
-     * @param integer $end   The relative time of the end of the period (in milliseconds)
-=======
-     * @param int     $start The relative time of the start of the period
-     * @param int     $end   The relative time of the end of the period
->>>>>>> d56ea768
+     * @param int $start The relative time of the start of the period (in milliseconds)
+     * @param int $end   The relative time of the end of the period (in milliseconds)
      */
     public function __construct($start, $end)
     {
