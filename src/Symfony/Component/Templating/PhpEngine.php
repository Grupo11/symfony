<?php

/*
 * This file is part of the Symfony package.
 *
 * (c) Fabien Potencier <fabien@symfony.com>
 *
 * For the full copyright and license information, please view the LICENSE
 * file that was distributed with this source code.
 */

namespace Symfony\Component\Templating;

use Symfony\Component\Templating\Storage\Storage;
use Symfony\Component\Templating\Storage\FileStorage;
use Symfony\Component\Templating\Storage\StringStorage;
use Symfony\Component\Templating\Helper\HelperInterface;
use Symfony\Component\Templating\Loader\LoaderInterface;

/**
 * PhpEngine is an engine able to render PHP templates.
 *
 * @author Fabien Potencier <fabien@symfony.com>
 */
class PhpEngine implements EngineInterface, \ArrayAccess
{
    protected $loader;
    protected $current;
    /**
     * @var HelperInterface[]
     */
    protected $helpers = array();
    protected $parents = array();
    protected $stack = array();
    protected $charset = 'UTF-8';
    protected $cache = array();
    protected $escapers = array();
    protected static $escaperCache = array();
    protected $globals = array();
    protected $parser;

    private $evalTemplate;
    private $evalParameters;

    /**
     * Constructor.
     *
     * @param TemplateNameParserInterface $parser  A TemplateNameParserInterface instance
     * @param LoaderInterface             $loader  A loader instance
     * @param HelperInterface[]           $helpers An array of helper instances
     */
    public function __construct(TemplateNameParserInterface $parser, LoaderInterface $loader, array $helpers = array())
    {
        $this->parser = $parser;
        $this->loader = $loader;

        $this->addHelpers($helpers);

        $this->initializeEscapers();
        foreach ($this->escapers as $context => $escaper) {
            $this->setEscaper($context, $escaper);
        }
    }

    /**
     * {@inheritdoc}
     *
     * @throws \InvalidArgumentException if the template does not exist
<<<<<<< HEAD
     *
     * @api
=======
     * @throws \RuntimeException         if the template cannot be rendered
>>>>>>> e1ede46b
     */
    public function render($name, array $parameters = array())
    {
        $storage = $this->load($name);
        $key = hash('sha256', serialize($storage));
        $this->current = $key;
        $this->parents[$key] = null;

        // attach the global variables
        $parameters = array_replace($this->getGlobals(), $parameters);
        // render
        if (false === $content = $this->evaluate($storage, $parameters)) {
            throw new \RuntimeException(sprintf('The template "%s" cannot be rendered.', $this->parser->parse($name)));
        }

        // decorator
        if ($this->parents[$key]) {
            $slots = $this->get('slots');
            $this->stack[] = $slots->get('_content');
            $slots->set('_content', $content);

            $content = $this->render($this->parents[$key], $parameters);

            $slots->set('_content', array_pop($this->stack));
        }

        return $content;
    }

    /**
<<<<<<< HEAD
     * {@inheritdoc}
     *
     * @api
=======
     * Returns true if the template exists.
     *
     * @param mixed $name A template name or a TemplateReferenceInterface instance
     *
     * @return bool true if the template exists, false otherwise
>>>>>>> e1ede46b
     */
    public function exists($name)
    {
        try {
            $this->load($name);
        } catch (\InvalidArgumentException $e) {
            return false;
        }

        return true;
    }

    /**
<<<<<<< HEAD
     * {@inheritdoc}
     *
     * @api
=======
     * Returns true if this class is able to render the given template.
     *
     * @param mixed $name A template name or a TemplateReferenceInterface instance
     *
     * @return bool true if this class supports the given resource, false otherwise
>>>>>>> e1ede46b
     */
    public function supports($name)
    {
        $template = $this->parser->parse($name);

        return 'php' === $template->get('engine');
    }

    /**
     * Evaluates a template.
     *
     * @param Storage $template   The template to render
     * @param array   $parameters An array of parameters to pass to the template
     *
     * @return string|false The evaluated template, or false if the engine is unable to render the template
     *
     * @throws \InvalidArgumentException
     */
    protected function evaluate(Storage $template, array $parameters = array())
    {
        $this->evalTemplate = $template;
        $this->evalParameters = $parameters;
        unset($template, $parameters);

        if (isset($this->evalParameters['this'])) {
            throw new \InvalidArgumentException('Invalid parameter (this)');
        }
        if (isset($this->evalParameters['view'])) {
            throw new \InvalidArgumentException('Invalid parameter (view)');
        }

        $view = $this;
        if ($this->evalTemplate instanceof FileStorage) {
            extract($this->evalParameters, EXTR_SKIP);
            $this->evalParameters = null;

            ob_start();
            require $this->evalTemplate;

            $this->evalTemplate = null;

            return ob_get_clean();
        } elseif ($this->evalTemplate instanceof StringStorage) {
            extract($this->evalParameters, EXTR_SKIP);
            $this->evalParameters = null;

            ob_start();
            eval('; ?>'.$this->evalTemplate.'<?php ;');

            $this->evalTemplate = null;

            return ob_get_clean();
        }

        return false;
    }

    /**
     * Gets a helper value.
     *
     * @param string $name The helper name
     *
     * @return HelperInterface The helper value
     *
     * @throws \InvalidArgumentException if the helper is not defined
     */
    public function offsetGet($name)
    {
        return $this->get($name);
    }

    /**
     * Returns true if the helper is defined.
     *
     * @param string $name The helper name
     *
     * @return bool true if the helper is defined, false otherwise
     */
    public function offsetExists($name)
    {
        return isset($this->helpers[$name]);
    }

    /**
     * Sets a helper.
     *
     * @param HelperInterface $name  The helper instance
     * @param string          $value An alias
     */
    public function offsetSet($name, $value)
    {
        $this->set($name, $value);
    }

    /**
     * Removes a helper.
     *
     * @param string $name The helper name
     *
     * @throws \LogicException
     */
    public function offsetUnset($name)
    {
        throw new \LogicException(sprintf('You can\'t unset a helper (%s).', $name));
    }

    /**
     * Adds some helpers.
     *
     * @param HelperInterface[] $helpers An array of helper
     */
    public function addHelpers(array $helpers)
    {
        foreach ($helpers as $alias => $helper) {
            $this->set($helper, is_int($alias) ? null : $alias);
        }
    }

    /**
     * Sets the helpers.
     *
     * @param HelperInterface[] $helpers An array of helper
     */
    public function setHelpers(array $helpers)
    {
        $this->helpers = array();
        $this->addHelpers($helpers);
    }

    /**
     * Sets a helper.
     *
     * @param HelperInterface $helper The helper instance
     * @param string          $alias  An alias
     */
    public function set(HelperInterface $helper, $alias = null)
    {
        $this->helpers[$helper->getName()] = $helper;
        if (null !== $alias) {
            $this->helpers[$alias] = $helper;
        }

        $helper->setCharset($this->charset);
    }

    /**
     * Returns true if the helper if defined.
     *
     * @param string $name The helper name
     *
     * @return bool true if the helper is defined, false otherwise
     */
    public function has($name)
    {
        return isset($this->helpers[$name]);
    }

    /**
     * Gets a helper value.
     *
     * @param string $name The helper name
     *
     * @return HelperInterface The helper instance
     *
     * @throws \InvalidArgumentException if the helper is not defined
     */
    public function get($name)
    {
        if (!isset($this->helpers[$name])) {
            throw new \InvalidArgumentException(sprintf('The helper "%s" is not defined.', $name));
        }

        return $this->helpers[$name];
    }

    /**
     * Decorates the current template with another one.
     *
     * @param string $template The decorator logical name
     */
    public function extend($template)
    {
        $this->parents[$this->current] = $template;
    }

    /**
     * Escapes a string by using the current charset.
     *
     * @param mixed  $value   A variable to escape
     * @param string $context The context name
     *
     * @return string The escaped value
     */
    public function escape($value, $context = 'html')
    {
        if (is_numeric($value)) {
            return $value;
        }

        // If we deal with a scalar value, we can cache the result to increase
        // the performance when the same value is escaped multiple times (e.g. loops)
        if (is_scalar($value)) {
            if (!isset(self::$escaperCache[$context][$value])) {
                self::$escaperCache[$context][$value] = call_user_func($this->getEscaper($context), $value);
            }

            return self::$escaperCache[$context][$value];
        }

        return call_user_func($this->getEscaper($context), $value);
    }

    /**
     * Sets the charset to use.
     *
     * @param string $charset The charset
     */
    public function setCharset($charset)
    {
        $this->charset = $charset;

        foreach ($this->helpers as $helper) {
            $helper->setCharset($this->charset);
        }
    }

    /**
     * Gets the current charset.
     *
     * @return string The current charset
     */
    public function getCharset()
    {
        return $this->charset;
    }

    /**
     * Adds an escaper for the given context.
     *
     * @param string $context The escaper context (html, js, ...)
     * @param mixed  $escaper A PHP callable
     */
    public function setEscaper($context, $escaper)
    {
        $this->escapers[$context] = $escaper;
        self::$escaperCache[$context] = array();
    }

    /**
     * Gets an escaper for a given context.
     *
     * @param string $context The context name
     *
     * @return mixed $escaper A PHP callable
     *
     * @throws \InvalidArgumentException
     */
    public function getEscaper($context)
    {
        if (!isset($this->escapers[$context])) {
            throw new \InvalidArgumentException(sprintf('No registered escaper for context "%s".', $context));
        }

        return $this->escapers[$context];
    }

    /**
     * @param string $name
     * @param mixed  $value
     */
    public function addGlobal($name, $value)
    {
        $this->globals[$name] = $value;
    }

    /**
     * Returns the assigned globals.
     *
     * @return array
     */
    public function getGlobals()
    {
        return $this->globals;
    }

    /**
     * Initializes the built-in escapers.
     *
     * Each function specifies a way for applying a transformation to a string
     * passed to it. The purpose is for the string to be "escaped" so it is
     * suitable for the format it is being displayed in.
     *
     * For example, the string: "It's required that you enter a username & password.\n"
     * If this were to be displayed as HTML it would be sensible to turn the
     * ampersand into '&amp;' and the apostrophe into '&aps;'. However if it were
     * going to be used as a string in JavaScript to be displayed in an alert box
     * it would be right to leave the string as-is, but c-escape the apostrophe and
     * the new line.
     *
     * For each function there is a define to avoid problems with strings being
     * incorrectly specified.
     */
    protected function initializeEscapers()
    {
        $that = $this;
        if (PHP_VERSION_ID >= 50400) {
            $flags = ENT_QUOTES | ENT_SUBSTITUTE;
        } else {
            $flags = ENT_QUOTES;
        }

        $this->escapers = array(
            'html' =>
                /**
                 * Runs the PHP function htmlspecialchars on the value passed.
                 *
                 * @param string $value the value to escape
                 *
                 * @return string the escaped value
                 */
                function ($value) use ($that, $flags) {
                    // Numbers and Boolean values get turned into strings which can cause problems
                    // with type comparisons (e.g. === or is_int() etc).
                    return is_string($value) ? htmlspecialchars($value, $flags, $that->getCharset(), false) : $value;
                },

            'js' =>
                /**
                 * A function that escape all non-alphanumeric characters
                 * into their \xHH or \uHHHH representations.
                 *
                 * @param string $value the value to escape
                 *
                 * @return string the escaped value
                 */
                function ($value) use ($that) {
                    if ('UTF-8' != $that->getCharset()) {
                        $value = $that->convertEncoding($value, 'UTF-8', $that->getCharset());
                    }

                    $callback = function ($matches) use ($that) {
                        $char = $matches[0];

                        // \xHH
                        if (!isset($char[1])) {
                            return '\\x'.substr('00'.bin2hex($char), -2);
                        }

                        // \uHHHH
                        $char = $that->convertEncoding($char, 'UTF-16BE', 'UTF-8');

                        return '\\u'.substr('0000'.bin2hex($char), -4);
                    };

                    if (null === $value = preg_replace_callback('#[^\p{L}\p{N} ]#u', $callback, $value)) {
                        throw new \InvalidArgumentException('The string to escape is not a valid UTF-8 string.');
                    }

                    if ('UTF-8' != $that->getCharset()) {
                        $value = $that->convertEncoding($value, $that->getCharset(), 'UTF-8');
                    }

                    return $value;
                },
        );

        self::$escaperCache = array();
    }

    /**
     * Convert a string from one encoding to another.
     *
     * @param string $string The string to convert
     * @param string $to     The input encoding
     * @param string $from   The output encoding
     *
     * @return string The string with the new encoding
     *
     * @throws \RuntimeException if no suitable encoding function is found (iconv or mbstring)
     */
    public function convertEncoding($string, $to, $from)
    {
        if (function_exists('mb_convert_encoding')) {
            return mb_convert_encoding($string, $to, $from);
        } elseif (function_exists('iconv')) {
            return iconv($from, $to, $string);
        }

        throw new \RuntimeException('No suitable convert encoding function (use UTF-8 as your encoding or install the iconv or mbstring extension).');
    }

    /**
     * Gets the loader associated with this engine.
     *
     * @return LoaderInterface A LoaderInterface instance
     */
    public function getLoader()
    {
        return $this->loader;
    }

    /**
     * Loads the given template.
     *
     * @param string|TemplateReferenceInterface $name A template name or a TemplateReferenceInterface instance
     *
     * @return Storage A Storage instance
     *
     * @throws \InvalidArgumentException if the template cannot be found
     */
    protected function load($name)
    {
        $template = $this->parser->parse($name);

        $key = $template->getLogicalName();
        if (isset($this->cache[$key])) {
            return $this->cache[$key];
        }

        $storage = $this->loader->load($template);

        if (false === $storage) {
            throw new \InvalidArgumentException(sprintf('The template "%s" does not exist.', $template));
        }

        return $this->cache[$key] = $storage;
    }
}<|MERGE_RESOLUTION|>--- conflicted
+++ resolved
@@ -66,12 +66,6 @@
      * {@inheritdoc}
      *
      * @throws \InvalidArgumentException if the template does not exist
-<<<<<<< HEAD
-     *
-     * @api
-=======
-     * @throws \RuntimeException         if the template cannot be rendered
->>>>>>> e1ede46b
      */
     public function render($name, array $parameters = array())
     {
@@ -102,17 +96,7 @@
     }
 
     /**
-<<<<<<< HEAD
      * {@inheritdoc}
-     *
-     * @api
-=======
-     * Returns true if the template exists.
-     *
-     * @param mixed $name A template name or a TemplateReferenceInterface instance
-     *
-     * @return bool true if the template exists, false otherwise
->>>>>>> e1ede46b
      */
     public function exists($name)
     {
@@ -126,17 +110,7 @@
     }
 
     /**
-<<<<<<< HEAD
      * {@inheritdoc}
-     *
-     * @api
-=======
-     * Returns true if this class is able to render the given template.
-     *
-     * @param mixed $name A template name or a TemplateReferenceInterface instance
-     *
-     * @return bool true if this class supports the given resource, false otherwise
->>>>>>> e1ede46b
      */
     public function supports($name)
     {
