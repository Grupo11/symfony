--- conflicted
+++ resolved
@@ -964,13 +964,8 @@
                 $event->disableCommand();
             }
         });
-<<<<<<< HEAD
         $dispatcher->addListener('console.terminate', function (ConsoleTerminateEvent $event) use ($skipCommand) {
-            $event->getOutput()->write('after.');
-=======
-        $dispatcher->addListener('console.terminate', function (ConsoleTerminateEvent $event) {
             $event->getOutput()->writeln('after.');
->>>>>>> 37827a2f
 
             if (!$skipCommand) {
                 $event->setExitCode(113);
