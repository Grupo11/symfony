--- conflicted
+++ resolved
@@ -163,13 +163,9 @@
         // The data mapper only adds, but does not remove items, so do this
         // here
         if ($this->allowDelete) {
-<<<<<<< HEAD
-            foreach ($data as $name => $childData) {
-=======
             $toDelete = array();
 
             foreach ($data as $name => $child) {
->>>>>>> ab42e9cb
                 if (!$form->has($name)) {
                     $toDelete[] = $name;
                 }
