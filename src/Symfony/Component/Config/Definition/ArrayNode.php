<?php

/*
 * This file is part of the Symfony package.
 *
 * (c) Fabien Potencier <fabien@symfony.com>
 *
 * For the full copyright and license information, please view the LICENSE
 * file that was distributed with this source code.
 */

namespace Symfony\Component\Config\Definition;

use Symfony\Component\Config\Definition\Exception\InvalidConfigurationException;
use Symfony\Component\Config\Definition\Exception\DuplicateKeyException;
use Symfony\Component\Config\Definition\Exception\InvalidTypeException;
use Symfony\Component\Config\Definition\Exception\UnsetKeyException;

/**
 * Represents an ARRAY node in the config tree.
 *
 * @author Johannes M. Schmitt <schmittjoh@gmail.com>
 */
class ArrayNode extends BaseNode implements PrototypeNodeInterface
{
    protected $xmlRemappings;
    protected $children;
    protected $prototype;
    protected $keyAttribute;
    protected $removeKeyAttribute;
    protected $allowFalse;
    protected $allowNewKeys;
    protected $addIfNotSet;
    protected $minNumberOfElements;
    protected $performDeepMerging;
    protected $defaultValue;
    protected $ignoreExtraKeys;

    /**
     * Constructor.
     *
     * @param string $name The Node's name
     * @param NodeInterface $parent The node parent
     */
    public function __construct($name, NodeInterface $parent = null)
    {
        parent::__construct($name, $parent);

        $this->children = array();
        $this->xmlRemappings = array();
        $this->removeKeyAttribute = true;
        $this->allowFalse = false;
        $this->addIfNotSet = false;
        $this->allowNewKeys = true;
        $this->performDeepMerging = true;
        $this->minNumberOfElements = 0;
    }

    /**
     * Sets the xml remappings that should be performed.
     *
     * @param array $remappings an array of the form array(array(string, string))
     */
    public function setXmlRemappings(array $remappings)
    {
        $this->xmlRemappings = $remappings;
    }

    /**
     * Sets the minimum number of elements that a prototype based node must
     * contain. By default this is zero, meaning no elements.
     *
     * @param integer $number
     */
    public function setMinNumberOfElements($number)
    {
        $this->minNumberOfElements = $number;
    }

    /**
     * The name of the attribute which value should be used as key.
     *
     * This is only relevant for XML configurations, and only in combination
     * with a prototype based node.
     *
     * For example, if "id" is the keyAttribute, then:
     *
     *     array('id' => 'my_name', 'foo' => 'bar')
     *
     * becomes
     *
     *     'my_name' => array('foo' => 'bar')
     *
     * If $remove is false, the resulting array will still have the
     * "'id' => 'my_name'" item in it.
     *
     * @param string $attribute The name of the attribute which value is to be used as a key
     * @param Boolean $remove Whether or not to remove the key
     */
    public function setKeyAttribute($attribute, $remove = true)
    {
        $this->keyAttribute = $attribute;
        $this->removeKeyAttribute = $remove;
    }

    /**
     * Sets whether to add default values for this array if it has not been
     * defined in any of the configuration files.
     *
     * @param Boolean $boolean
     */
    public function setAddIfNotSet($boolean)
    {
        $this->addIfNotSet = (Boolean) $boolean;
    }

    /**
     * Sets whether false is allowed as value indicating that the array should
     * be unset.
     *
     * @param Boolean $allow
     */
    public function setAllowFalse($allow)
    {
        $this->allowFalse = (Boolean) $allow;
    }

    /**
     * Sets whether new keys can be defined in subsequent configurations.
     *
     * @param Boolean $allow
     */
    public function setAllowNewKeys($allow)
    {
        $this->allowNewKeys = (Boolean) $allow;
    }

    /**
     * Sets if deep merging should occur.
     *
     * @param Boolean $boolean
     */
    public function setPerformDeepMerging($boolean)
    {
        $this->performDeepMerging = (Boolean) $boolean;
    }

    /**
     * Whether extra keys should just be ignore without an exception.
     *
     * @param Boolean $boolean To allow extra keys
     */
    public function setIgnoreExtraKeys($boolean)
    {
        $this->ignoreExtraKeys = (Boolean) $boolean;
    }

    /**
     * Sets the node Name.
     *
     * @param string $name The node's name
     */
    public function setName($name)
    {
        $this->name = $name;
    }

    /**
     * Sets the default value of this node.
     *
     * @param string $value
     * @throws \InvalidArgumentException if the default value is not an array
     * @throws \RuntimeException if the node does not have a prototype
     */
    public function setDefaultValue($value)
    {
        if (!is_array($value)) {
            throw new \InvalidArgumentException($this->getPath().': the default value of an array node has to be an array.');
        }

        if (null === $this->prototype) {
            throw new \RuntimeException($this->getPath().': An ARRAY node can have a specified default value only when using a prototype');
        }

        $this->defaultValue = $value;
    }

    /**
     * Checks if the node has a default value.
     *
     * @return boolean
     */
    public function hasDefaultValue()
    {
        if (null !== $this->prototype) {
            return true;
        }

        return $this->addIfNotSet;
    }

    /**
     * Retrieves the default value.
     *
     * @return array The default value
     * @throws \RuntimeException if the node has no default value
     */
    public function getDefaultValue()
    {
        if (!$this->hasDefaultValue()) {
            throw new \RuntimeException(sprintf('The node at path "%s" has no default value.', $this->getPath()));
        }

        if (null !== $this->prototype) {
            return $this->defaultValue ?: array();
        }

        $defaults = array();
        foreach ($this->children as $name => $child) {
            if (!$child->hasDefaultValue()) {
                continue;
            }

            $defaults[$name] = $child->getDefaultValue();
        }

        return $defaults;
    }

    /**
     * Sets the node prototype.
     *
<<<<<<< HEAD
     * @param PrototypeNodeInterface $node
     * @throws \RuntimeException if the node doesn't have concrete children
=======
     * @param PrototypeNodeInterface $node 
     * @throws \RuntimeException if the node has concrete children
>>>>>>> d281409e
     */
    public function setPrototype(PrototypeNodeInterface $node)
    {
        if (count($this->children) > 0) {
            throw new \RuntimeException($this->getPath().': An ARRAY node must either have concrete children, or a prototype node.');
        }

        $this->prototype = $node;
    }

    /**
     * Adds a child node.
     *
     * @param NodeInterface $node The child node to add
     * @throws \InvalidArgumentException when the child node has no name
     * @throws \InvalidArgumentException when the child node's name is not unique
     * @throws \RuntimeException if this array node is not a prototype
     */
    public function addChild(NodeInterface $node)
    {
        $name = $node->getName();
        if (empty($name)) {
            throw new \InvalidArgumentException('Node name cannot be empty.');
        }
        if (isset($this->children[$name])) {
            throw new \InvalidArgumentException(sprintf('The node "%s" already exists.', $name));
        }
        if (null !== $this->prototype) {
            throw new \RuntimeException('An ARRAY node must either have a prototype, or concrete children.');
        }

        $this->children[$name] = $node;
    }

    /**
     * Finalises the value of this node.
     *
     * @param mixed $value
     * @return mixed The finalised value
     * @throws UnsetKeyException
     * @throws InvalidConfigurationException if the node doesn't have enough children
     */
    protected function finalizeValue($value)
    {
        if (false === $value) {
            throw new UnsetKeyException(sprintf(
                'Unsetting key for path "%s", value: %s',
                $this->getPath(),
                json_encode($value)
            ));
        }

        if (null !== $this->prototype) {
            foreach ($value as $k => $v) {
                $this->prototype->setName($k);
                try {
                    $value[$k] = $this->prototype->finalize($v);
                } catch (UnsetKeyException $unset) {
                    unset($value[$k]);
                }
            }

            if (count($value) < $this->minNumberOfElements) {
                throw new InvalidConfigurationException(sprintf(
                    'You must define at least %d element(s) for path "%s".',
                    $this->minNumberOfElements,
                    $this->getPath()
                ));
            }

            return $value;
        }

        foreach ($this->children as $name => $child) {
            if (!array_key_exists($name, $value)) {
                if ($child->isRequired()) {
                    throw new InvalidConfigurationException(sprintf(
                        'The node at path "%s" must be configured.',
                        $this->getPath().'.'.$name
                    ));
                }

                if ($child->hasDefaultValue()) {
                    $value[$name] = $child->getDefaultValue();
                }

                continue;
            }

            try {
                $value[$name] = $child->finalize($value[$name]);
            } catch (UnsetKeyException $unset) {
                unset($value[$name]);
            }
        }

        return $value;
    }

    /**
     * Validates the type of the value.
     *
     * @param mixed $value
     * @throws InvalidTypeException
     */
    protected function validateType($value)
    {
        if (!is_array($value) && (!$this->allowFalse || false !== $value)) {
            throw new InvalidTypeException(sprintf(
                'Invalid type for path "%s". Expected array, but got %s',
                $this->getPath(),
                json_encode($value)
            ));
        }
    }

    /**
     * Normalizes the value.
     *
     * @param mixed $value The value to normalize
     * @return mixed The normalized value
     */
    protected function normalizeValue($value)
    {
        if (false === $value) {
            return $value;
        }

        foreach ($this->xmlRemappings as $transformation) {
            list($singular, $plural) = $transformation;

            if (!isset($value[$singular])) {
                continue;
            }

            $value[$plural] = Processor::normalizeConfig($value, $singular, $plural);
            unset($value[$singular]);
        }

        $normalized = array();
        if (null !== $this->prototype) {            
            foreach ($value as $k => $v) {
                if (null !== $this->keyAttribute && is_array($v)) {
                    if (!isset($v[$this->keyAttribute]) && is_int($k)) {
                        $msg = sprintf('The attribute "%s" must be set for path "%s".', $this->keyAttribute, $this->getPath());
                        throw new InvalidConfigurationException($msg);
                    } else if (isset($v[$this->keyAttribute])) {
                        $k = $v[$this->keyAttribute];

                        // remove the key attribute if configured to
                        if ($this->removeKeyAttribute) {
                            unset($v[$this->keyAttribute]);
                        }
                    }

                    if (array_key_exists($k, $normalized)) {
                        $msg = sprintf('Duplicate key "%s" for path "%s".', $k, $this->getPath());
                        throw new DuplicateKeyException($msg);
                    }
                }

                $this->prototype->setName($k);
                if (null !== $this->keyAttribute) {
                    $normalized[$k] = $this->prototype->normalize($v);
                } else {
                    $normalized[] = $this->prototype->normalize($v);
                }
            }
        } else {
            foreach ($this->children as $name => $child) {
                if (array_key_exists($name, $value)) {
                    $normalized[$name] = $child->normalize($value[$name]);
                    unset($value[$name]);
                }
            }

            // if extra fields are present, throw exception
            if (count($value) && !$this->ignoreExtraKeys) {
                $msg = sprintf('Unrecognized options "%s" under "%s"', implode(', ', array_keys($value)), $this->getPath());
                throw new InvalidConfigurationException($msg);
            }
        }

        return $normalized;
    }

    /**
     * Merges values together.
     *
     * @param mixed $leftSide The left side to merge.
     * @param mixed $rightSide The right side to merge.
     * @return mixed The merged values
     * @throws InvalidConfigurationException
     * @throws \RuntimeException
     */
    protected function mergeValues($leftSide, $rightSide)
    {
        if (false === $rightSide) {
            // if this is still false after the last config has been merged the
            // finalization pass will take care of removing this key entirely
            return false;
        }

        if (false === $leftSide || !$this->performDeepMerging) {
            return $rightSide;
        }

        foreach ($rightSide as $k => $v) {
            // prototype, and key is irrelevant, so simply append the element
            if (null !== $this->prototype && null === $this->keyAttribute) {
                $leftSide[] = $v;
                continue;
            }

            // no conflict
            if (!array_key_exists($k, $leftSide)) {
                if (!$this->allowNewKeys) {
                    throw new InvalidConfigurationException(sprintf(
                        'You are not allowed to define new elements for path "%s". '
                       .'Please define all elements for this path in one config file. '
                       .'If you are trying to overwrite an element, make sure you redefine it '
                       .'with the same name.',
                        $this->getPath()
                    ));
                }

                $leftSide[$k] = $v;
                continue;
            }

            if (null !== $this->prototype) {
                $this->prototype->setName($k);
                $leftSide[$k] = $this->prototype->merge($leftSide[$k], $v);
            } else {
                if (!isset($this->children[$k])) {
                    throw new \RuntimeException('merge() expects a normalized config array.');
                }

                $leftSide[$k] = $this->children[$k]->merge($leftSide[$k], $v);
            }
        }

        return $leftSide;
    }
}<|MERGE_RESOLUTION|>--- conflicted
+++ resolved
@@ -230,13 +230,8 @@
     /**
      * Sets the node prototype.
      *
-<<<<<<< HEAD
      * @param PrototypeNodeInterface $node
-     * @throws \RuntimeException if the node doesn't have concrete children
-=======
-     * @param PrototypeNodeInterface $node 
-     * @throws \RuntimeException if the node has concrete children
->>>>>>> d281409e
+     * @throws \RuntimeException if the node does not have concrete children
      */
     public function setPrototype(PrototypeNodeInterface $node)
     {
