--- conflicted
+++ resolved
@@ -58,15 +58,8 @@
         if ('@' === $resource[0]) {
             $parts = explode(DIRECTORY_SEPARATOR, $resource);
             $bundle = substr($parts[0], 1);
-<<<<<<< HEAD
-            $message .= ' '.sprintf('Make sure the "%s" bundle is correctly registered and loaded in the application kernel class.', $bundle);
-=======
             $message .= sprintf(' Make sure the "%s" bundle is correctly registered and loaded in the application kernel class.', $bundle);
             $message .= sprintf(' If the bundle is registered, make sure the bundle path "%s" is not empty.', $resource);
-        } elseif ($previous) {
-            // include the previous exception, to help the user see what might be the underlying cause
-            $message .= ' '.sprintf('(%s)', $previous->getMessage());
->>>>>>> 1014719e
         }
 
         parent::__construct($message, $code, $previous);
