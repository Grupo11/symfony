{
    "name": "symfony/debug",
    "type": "library",
    "description": "Symfony Debug Component",
    "keywords": [],
    "homepage": "https://symfony.com",
    "license": "MIT",
    "authors": [
        {
            "name": "Fabien Potencier",
            "email": "fabien@symfony.com"
        },
        {
            "name": "Symfony Community",
            "homepage": "https://symfony.com/contributors"
        }
    ],
    "require": {
        "php": ">=5.3.9",
        "psr/log": "~1.0"
    },
    "conflict": {
        "symfony/http-kernel": ">=2.3,<2.3.24|~2.4.0|>=2.5,<2.5.9|>=2.6,<2.6.2"
    },
    "require-dev": {
<<<<<<< HEAD
        "symfony/phpunit-bridge": "~2.7|~3.0.0",
        "symfony/class-loader": "~2.2|~3.0.0",
        "symfony/http-kernel": "~2.3.24|~2.5.9|~2.6,>=2.6.2|~3.0.0"
=======
        "symfony/class-loader": "~2.2",
        "symfony/http-kernel": "~2.3.24|~2.5.9|~2.6,>=2.6.2"
>>>>>>> 52dbc3b7
    },
    "autoload": {
        "psr-4": { "Symfony\\Component\\Debug\\": "" }
    },
    "minimum-stability": "dev",
    "extra": {
        "branch-alias": {
            "dev-master": "2.8-dev"
        }
    }
}<|MERGE_RESOLUTION|>--- conflicted
+++ resolved
@@ -23,14 +23,8 @@
         "symfony/http-kernel": ">=2.3,<2.3.24|~2.4.0|>=2.5,<2.5.9|>=2.6,<2.6.2"
     },
     "require-dev": {
-<<<<<<< HEAD
-        "symfony/phpunit-bridge": "~2.7|~3.0.0",
         "symfony/class-loader": "~2.2|~3.0.0",
         "symfony/http-kernel": "~2.3.24|~2.5.9|~2.6,>=2.6.2|~3.0.0"
-=======
-        "symfony/class-loader": "~2.2",
-        "symfony/http-kernel": "~2.3.24|~2.5.9|~2.6,>=2.6.2"
->>>>>>> 52dbc3b7
     },
     "autoload": {
         "psr-4": { "Symfony\\Component\\Debug\\": "" }
