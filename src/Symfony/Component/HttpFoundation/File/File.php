--- conflicted
+++ resolved
@@ -80,21 +80,6 @@
     }
 
     /**
-<<<<<<< HEAD
-=======
-     * Returns the extension of the file.
-     *
-     * \SplFileInfo::getExtension() is not available before PHP 5.3.6
-     *
-     * @return string The extension
-     */
-    public function getExtension()
-    {
-        return pathinfo($this->getBasename(), PATHINFO_EXTENSION);
-    }
-
-    /**
->>>>>>> e1ede46b
      * Moves the file to a new location.
      *
      * @param string $directory The destination folder
