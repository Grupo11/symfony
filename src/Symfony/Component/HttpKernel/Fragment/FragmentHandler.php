<?php

/*
 * This file is part of the Symfony package.
 *
 * (c) Fabien Potencier <fabien@symfony.com>
 *
 * For the full copyright and license information, please view the LICENSE
 * file that was distributed with this source code.
 */

namespace Symfony\Component\HttpKernel\Fragment;

use Symfony\Component\HttpFoundation\Request;
use Symfony\Component\HttpFoundation\Response;
use Symfony\Component\HttpFoundation\StreamedResponse;
use Symfony\Component\HttpFoundation\RequestStack;
use Symfony\Component\HttpKernel\Controller\ControllerReference;

/**
 * Renders a URI that represents a resource fragment.
 *
 * This class handles the rendering of resource fragments that are included into
 * a main resource. The handling of the rendering is managed by specialized renderers.
 *
 * This listener works in 2 modes:
 *
 *  * 2.3 compatibility mode where you must call setRequest whenever the Request changes.
 *  * 2.4+ mode where you must pass a RequestStack instance in the constructor.
 *
 * @author Fabien Potencier <fabien@symfony.com>
 *
 * @see FragmentRendererInterface
 */
class FragmentHandler
{
    private $debug;
    private $renderers = array();
    private $request;
    private $requestStack;

    /**
     * Constructor.
     *
<<<<<<< HEAD
     * RequestStack will become required in 3.0.
     *
     * @param FragmentRendererInterface[] $renderers    An array of FragmentRendererInterface instances
     * @param Boolean                     $debug        Whether the debug mode is enabled or not
     * @param RequestStack|null           $requestStack The Request stack that controls the lifecycle of requests
=======
     * @param FragmentRendererInterface[] $renderers An array of FragmentRendererInterface instances
     * @param bool                        $debug     Whether the debug mode is enabled or not
>>>>>>> d56ea768
     */
    public function __construct(array $renderers = array(), $debug = false, RequestStack $requestStack = null)
    {
        $this->requestStack = $requestStack;
        foreach ($renderers as $renderer) {
            $this->addRenderer($renderer);
        }
        $this->debug = $debug;
    }

    /**
     * Adds a renderer.
     *
     * @param FragmentRendererInterface $renderer A FragmentRendererInterface instance
     */
    public function addRenderer(FragmentRendererInterface $renderer)
    {
        $this->renderers[$renderer->getName()] = $renderer;
    }

    /**
     * Sets the current Request.
     *
     * This method was used to synchronize the Request, but as the HttpKernel
     * is doing that automatically now, you should never call it directly.
     * It is kept public for BC with the 2.3 version.
     *
     * @param Request|null $request A Request instance
     *
     * @deprecated Deprecated since version 2.4, to be removed in 3.0.
     */
    public function setRequest(Request $request = null)
    {
        $this->request = $request;
    }

    /**
     * Renders a URI and returns the Response content.
     *
     * Available options:
     *
     *  * ignore_errors: true to return an empty string in case of an error
     *
     * @param string|ControllerReference $uri      A URI as a string or a ControllerReference instance
     * @param string                     $renderer The renderer name
     * @param array                      $options  An array of options
     *
     * @return string|null The Response content or null when the Response is streamed
     *
     * @throws \InvalidArgumentException when the renderer does not exist
     * @throws \LogicException           when the Request is not successful
     */
    public function render($uri, $renderer = 'inline', array $options = array())
    {
        if (!isset($options['ignore_errors'])) {
            $options['ignore_errors'] = !$this->debug;
        }

        if (!isset($this->renderers[$renderer])) {
            throw new \InvalidArgumentException(sprintf('The "%s" renderer does not exist.', $renderer));
        }

        if (!$request = $this->getRequest()) {
            throw new \LogicException('Rendering a fragment can only be done when handling a Request.');
        }

        return $this->deliver($this->renderers[$renderer]->render($uri, $request, $options));
    }

    /**
     * Delivers the Response as a string.
     *
     * When the Response is a StreamedResponse, the content is streamed immediately
     * instead of being returned.
     *
     * @param Response $response A Response instance
     *
     * @return string|null The Response content or null when the Response is streamed
     *
     * @throws \RuntimeException when the Response is not successful
     */
    protected function deliver(Response $response)
    {
        if (!$response->isSuccessful()) {
            throw new \RuntimeException(sprintf('Error when rendering "%s" (Status code is %s).', $this->getRequest()->getUri(), $response->getStatusCode()));
        }

        if (!$response instanceof StreamedResponse) {
            return $response->getContent();
        }

        $response->sendContent();
    }

    private function getRequest()
    {
        return $this->requestStack ? $this->requestStack->getCurrentRequest() : $this->request;
    }
}<|MERGE_RESOLUTION|>--- conflicted
+++ resolved
@@ -42,16 +42,11 @@
     /**
      * Constructor.
      *
-<<<<<<< HEAD
      * RequestStack will become required in 3.0.
      *
      * @param FragmentRendererInterface[] $renderers    An array of FragmentRendererInterface instances
-     * @param Boolean                     $debug        Whether the debug mode is enabled or not
+     * @param bool                        $debug        Whether the debug mode is enabled or not
      * @param RequestStack|null           $requestStack The Request stack that controls the lifecycle of requests
-=======
-     * @param FragmentRendererInterface[] $renderers An array of FragmentRendererInterface instances
-     * @param bool                        $debug     Whether the debug mode is enabled or not
->>>>>>> d56ea768
      */
     public function __construct(array $renderers = array(), $debug = false, RequestStack $requestStack = null)
     {
