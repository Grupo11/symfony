<?php

/*
 * This file is part of the Symfony package.
 *
 * (c) Fabien Potencier <fabien@symfony.com>
 *
 * For the full copyright and license information, please view the LICENSE
 * file that was distributed with this source code.
 */

namespace Symfony\Component\HttpKernel;

use Symfony\Component\DependencyInjection\ContainerInterface;
use Symfony\Component\DependencyInjection\ContainerBuilder;
use Symfony\Component\DependencyInjection\Dumper\PhpDumper;
use Symfony\Component\DependencyInjection\ParameterBag\ParameterBag;
use Symfony\Component\DependencyInjection\Loader\XmlFileLoader;
use Symfony\Component\DependencyInjection\Loader\YamlFileLoader;
use Symfony\Component\DependencyInjection\Loader\IniFileLoader;
use Symfony\Component\DependencyInjection\Loader\PhpFileLoader;
use Symfony\Component\DependencyInjection\Loader\ClosureLoader;
use Symfony\Component\HttpFoundation\Request;
use Symfony\Component\HttpKernel\HttpKernelInterface;
use Symfony\Component\HttpKernel\Bundle\BundleInterface;
use Symfony\Component\HttpKernel\Config\FileLocator;
use Symfony\Component\HttpKernel\DependencyInjection\MergeExtensionConfigurationPass;
use Symfony\Component\Config\Loader\LoaderResolver;
use Symfony\Component\Config\Loader\DelegatingLoader;
use Symfony\Component\Config\ConfigCache;

/**
 * The Kernel is the heart of the Symfony system.
 *
 * It manages an environment made of bundles.
 *
 * @author Fabien Potencier <fabien@symfony.com>
 */
abstract class Kernel implements KernelInterface
{
    protected $bundles;
    protected $bundleMap;
    protected $container;
    protected $rootDir;
    protected $environment;
    protected $debug;
    protected $cacheDir;
    protected $booted;
    protected $name;
    protected $startTime;

    const VERSION = '2.0.0-DEV';

    /**
     * Constructor.
     *
     * @param string  $environment The environment
     * @param Boolean $debug       Whether to enable debugging or not
     */
    public function __construct($environment, $debug, $cacheDir = null)
    {
        $this->environment = $environment;
        $this->debug = (Boolean) $debug;
        $this->cacheDir = $cacheDir;
        $this->booted = false;
        $this->rootDir = $this->getRootDir();
        $this->name = preg_replace('/[^a-zA-Z0-9_]+/', '', basename($this->rootDir));

        if ($this->debug) {
            ini_set('display_errors', 1);
            error_reporting(-1);

            $this->startTime = microtime(true);
        } else {
            ini_set('display_errors', 0);
        }
    }

    public function __clone()
    {
        if ($this->debug) {
            $this->startTime = microtime(true);
        }

        $this->booted = false;
        $this->container = null;
    }

    /**
     * Boots the current kernel.
     */
    public function boot()
    {
        if (true === $this->booted) {
            return;
        }

        // init bundles
        $this->initializeBundles();

        // init container
        $this->initializeContainer();

        foreach ($this->getBundles() as $bundle) {
            $bundle->setContainer($this->container);
            $bundle->boot();
        }

        $this->booted = true;
    }

    /**
     * Shutdowns the kernel.
     *
     * This method is mainly useful when doing functional testing.
     */
    public function shutdown()
    {
        $this->booted = false;

        foreach ($this->getBundles() as $bundle) {
            $bundle->shutdown();
            $bundle->setContainer(null);
        }

        $this->container = null;
    }

    /**
     * {@inheritdoc}
     */
    public function handle(Request $request, $type = HttpKernelInterface::MASTER_REQUEST, $catch = true)
    {
        if (false === $this->booted) {
            $this->boot();
        }

        return $this->getHttpKernel()->handle($request, $type, $catch);
    }

    /**
     * Gets a http kernel from the container
     *
     * @return HttpKernel
     */
    protected function getHttpKernel()
    {
        return $this->container->get('http_kernel');
    }

    /**
     * Gets the registered bundle instances.
     *
     * @return array An array of registered bundle instances
     */
    public function getBundles()
    {
        return $this->bundles;
    }

    /**
     * Checks if a given class name belongs to an active bundle.
     *
     * @param string $class A class name
     *
     * @return Boolean true if the class belongs to an active bundle, false otherwise
     */
    public function isClassInActiveBundle($class)
    {
        foreach ($this->getBundles() as $bundle) {
            if (0 === strpos($class, $bundle->getNamespace())) {
                return true;
            }
        }

        return false;
    }

    /**
     * Returns a bundle and optionally its descendants by its name.
     *
     * @param string  $name  Bundle name
     * @param Boolean $first Whether to return the first bundle only or together with its descendants
     *
     * @return BundleInterface|Array A BundleInterface instance or an array of BundleInterface instances if $first is false
     *
     * @throws \InvalidArgumentException when the bundle is not enabled
     */
    public function getBundle($name, $first = true)
    {
        if (!isset($this->bundleMap[$name])) {
            throw new \InvalidArgumentException(sprintf('Bundle "%s" does not exist or it is not enabled. Maybe you forgot to add it in the registerBundles() function of your %s.php file?', $name, get_class($this)));
        }

        if (true === $first) {
            return $this->bundleMap[$name][0];
        } elseif (false === $first) {
            return $this->bundleMap[$name];
        }
    }

    /**
     * Returns the file path for a given resource.
     *
     * A Resource can be a file or a directory.
     *
     * The resource name must follow the following pattern:
     *
     *     @BundleName/path/to/a/file.something
     *
     * where BundleName is the name of the bundle
     * and the remaining part is the relative path in the bundle.
     *
     * If $dir is passed, and the first segment of the path is Resources,
     * this method will look for a file named:
     *
     *     $dir/BundleName/path/without/Resources
     *
     * @param string  $name  A resource name to locate
     * @param string  $dir   A directory where to look for the resource first
     * @param Boolean $first Whether to return the first path or paths for all matching bundles
     *
     * @return string|array The absolute path of the resource or an array if $first is false
     *
     * @throws \InvalidArgumentException if the file cannot be found or the name is not valid
     * @throws \RuntimeException         if the name contains invalid/unsafe characters
     */
    public function locateResource($name, $dir = null, $first = true)
    {
        if ('@' !== $name[0]) {
            throw new \InvalidArgumentException(sprintf('A resource name must start with @ ("%s" given).', $name));
        }

        if (false !== strpos($name, '..')) {
            throw new \RuntimeException(sprintf('File name "%s" contains invalid characters (..).', $name));
        }

        $name = substr($name, 1);
        list($bundle, $path) = explode('/', $name, 2);

        $isResource = 0 === strpos($path, 'Resources');

        $files = array();
        if (true === $isResource && null !== $dir && file_exists($file = $dir.'/'.$bundle.'/'.substr($path, 10))) {
            if ($first) {
                return $file;
            }

            $files[] = $file;
        }

        foreach ($this->getBundle($bundle, false) as $bundle) {
            if (file_exists($file = $bundle->getPath().'/'.$path)) {
                if ($first) {
                    return $file;
                }
                $files[] = $file;
            }
        }

        if ($files) {
            return $files;
        }

        throw new \InvalidArgumentException(sprintf('Unable to find file "@%s".', $name));
    }

    /**
     * Gets the name of the kernel
     *
     * @return string The kernel name
     */
    public function getName()
    {
        return $this->name;
    }

    /**
     * Gets the environment.
     *
     * @return string The current environment
     */
    public function getEnvironment()
    {
        return $this->environment;
    }

    /**
     * Checks if debug mode is enabled.
     *
     * @return Boolean true if debug mode is enabled, false otherwise
     */
    public function isDebug()
    {
        return $this->debug;
    }

    /**
     * Gets the application root dir.
     *
     * @return string The application root dir
     */
    public function getRootDir()
    {
        if (null === $this->rootDir) {
            $r = new \ReflectionObject($this);
            $this->rootDir = dirname($r->getFileName());
        }

        return $this->rootDir;
    }

    /**
     * Gets the current container.
     *
     * @return ContainerInterface A ContainerInterface instance
     */
    public function getContainer()
    {
        return $this->container;
    }

    /**
     * @return string The container classname
     */
    public function getContainerClass()
    {
        return $this->name.ucfirst($this->environment).($this->debug ? 'Debug' : '').'ProjectContainer'.($this->cacheDir ? 'Tmp' : '');
    }

    /**
     * Gets the request start time (not available if debug is disabled).
     *
     * @return integer The request start timestamp
     */
    public function getStartTime()
    {
        return $this->debug ? $this->startTime : -INF;
    }

    /**
     * Gets the cache directory.
     *
     * @return string The cache directory
     */
    public function getCacheDir()
    {
        return $this->rootDir.'/cache/'.($this->cacheDir ?: $this->environment);
    }

    /**
     * Gets the log directory.
     *
     * @return string The log directory
     */
    public function getLogDir()
    {
        return $this->rootDir.'/logs';
    }

    /**
     * Initializes the data structures related to the bundle management.
     *
     *  - the bundles property maps a bundle name to the bundle instance,
     *  - the bundleMap property maps a bundle name to the bundle inheritance hierarchy (most derived bundle first).
     *
     * @throws \LogicException if two bundles share a common name
     * @throws \LogicException if a bundle tries to extend a non-registered bundle
     * @throws \LogicException if two bundles extend the same ancestor
     */
    protected function initializeBundles()
    {
        // init bundles
        $this->bundles = array();
        $topMostBundles = array();
        $directChildren = array();

        foreach ($this->registerBundles() as $bundle) {
            $name = $bundle->getName();
            if (isset($this->bundles[$name])) {
                throw new \LogicException(sprintf('Trying to register two bundles with the same name "%s"', $name));
            }
            $this->bundles[$name] = $bundle;

            if ($parentName = $bundle->getParent()) {
                if (isset($directChildren[$parentName])) {
                    throw new \LogicException(sprintf('Bundle "%s" is directly extended by two bundles "%s" and "%s".', $parentName, $name, $directChildren[$parentName]));
                }
                $directChildren[$parentName] = $name;
            } else {
                $topMostBundles[$name] = $bundle;
            }
        }

        // look for orphans
        if (count($diff = array_values(array_diff(array_keys($directChildren), array_keys($this->bundles))))) {
            throw new \LogicException(sprintf('Bundle "%s" extends bundle "%s", which is not registered.', $directChildren[$diff[0]], $diff[0]));
        }

        // inheritance
        $this->bundleMap = array();
        foreach ($topMostBundles as $name => $bundle) {
            $bundleMap = array($bundle);
            $hierarchy = array($name);

            while (isset($directChildren[$name])) {
                $name = $directChildren[$name];
                array_unshift($bundleMap, $this->bundles[$name]);
                $hierarchy[] = $name;
            }

            foreach ($hierarchy as $bundle) {
                $this->bundleMap[$bundle] = $bundleMap;
                array_pop($bundleMap);
            }
        }

    }

    /**
     * Gets the container class.
     *
     * @return string The container class
     */
    protected function getContainerClass()
    {
        return $this->name.ucfirst($this->environment).($this->debug ? 'Debug' : '').'ProjectContainer';
    }

    /**
     * Initializes the service container.
     *
     * The cached version of the service container is used when fresh, otherwise the
     * container is built.
     */
    protected function initializeContainer()
    {
        $class = $this->getContainerClass();
<<<<<<< HEAD
        $cache = new ConfigCache($this->getCacheDir().'/'.$class.'.php', $this->debug);
        $fresh = true;
=======
        $cache = new ConfigCache($this->getCacheDir(), $class, $this->debug);
        $fresh = false;
>>>>>>> bb7986e2
        if (!$cache->isFresh()) {
            $container = $this->buildContainer();
            $this->dumpContainer($cache, $container, $class);

            $fresh = false;
        }

        require_once $cache;

        $this->container = new $class();
        $this->container->set('kernel', $this);

        if (!$fresh && 'cli' !== php_sapi_name()) {
            $this->container->get('cache_warmer')->warmUp($this->container->getParameter('kernel.cache_dir'));
        }

        if ($cacheDir = $this->cacheDir) {
            $realCacheDir   = $this->getCacheDir();
            $this->cacheDir = null;

            $class = $this->getContainerClass();
            $cache = new ConfigCache($realCacheDir, $class, $this->debug);

            $container = $this->buildContainer();
            $this->dumpContainer($cache, $container, $class);

            $this->cacheDir = $cacheDir;
        }
    }

    /**
     * Returns the kernel parameters.
     *
     * @return array An array of kernel parameters
     */
    protected function getKernelParameters()
    {
        $bundles = array();
        foreach ($this->bundles as $name => $bundle) {
            $bundles[$name] = get_class($bundle);
        }

        return array_merge(
            array(
                'kernel.root_dir'        => $this->rootDir,
                'kernel.environment'     => $this->environment,
                'kernel.debug'           => $this->debug,
                'kernel.name'            => $this->name,
                'kernel.cache_dir'       => $this->getCacheDir(),
                'kernel.logs_dir'        => $this->getLogDir(),
                'kernel.bundles'         => $bundles,
                'kernel.charset'         => 'UTF-8',
                'kernel.container_class' => $this->getContainerClass(),
            ),
            $this->getEnvParameters()
        );
    }

    /**
     * Gets the environment parameters.
     *
     * Only the parameters starting with "SYMFONY__" are considered.
     *
     * @return array An array of parameters
     */
    protected function getEnvParameters()
    {
        $parameters = array();
        foreach ($_SERVER as $key => $value) {
            if ('SYMFONY__' === substr($key, 0, 9)) {
                $parameters[strtolower(str_replace('__', '.', substr($key, 9)))] = $value;
            }
        }

        return $parameters;
    }

    /**
     * Builds the service container.
     *
     * @return ContainerBuilder The compiled service container
     */
    protected function buildContainer()
    {
        $parameterBag = new ParameterBag($this->getKernelParameters());

        $container = new ContainerBuilder($parameterBag);
        $container->getCompilerPassConfig()->setMergePass(new MergeExtensionConfigurationPass());
        foreach ($this->bundles as $bundle) {
            $bundle->build($container);

            if ($this->debug) {
                $container->addObjectResource($bundle);
            }
        }
        $container->addObjectResource($this);

        if (null !== $cont = $this->registerContainerConfiguration($this->getContainerLoader($container))) {
            $container->merge($cont);
        }

        foreach (array('cache', 'logs') as $name) {
            $dir = $container->getParameter(sprintf('kernel.%s_dir', $name));
            if (!is_dir($dir)) {
                if (false === @mkdir($dir, 0777, true)) {
                    die(sprintf("Unable to create the %s directory (%s)\n", $name, dirname($dir)));
                }
            } elseif (!is_writable($dir)) {
                die(sprintf("Unable to write in the %s directory (%s)\n", $name, $dir));
            }
        }

        $container->compile();

        return $container;
    }

    /**
     * Dumps the service container to PHP code in the cache.
     *
     * @param ConfigCache       $cache      The config cache
     * @param ContainerBuilder  $container  The service container
     * @param string            $class      The name of the class to generate
     */
    protected function dumpContainer(ConfigCache $cache, ContainerBuilder $container, $class)
    {
        // cache the container
        $dumper = new PhpDumper($container);
        $content = $dumper->dump(array('class' => $class));
        if (!$this->debug) {
            $content = self::stripComments($content);
        }

        $cache->write($content, $container->getResources());
    }

    /**
     * Returns a loader for the container.
     *
     * @param ContainerInterface $container The service container
     *
     * @return DelegatingLoader The loader
     */
    protected function getContainerLoader(ContainerInterface $container)
    {
        $locator = new FileLocator($this);
        $resolver = new LoaderResolver(array(
            new XmlFileLoader($container, $locator),
            new YamlFileLoader($container, $locator),
            new IniFileLoader($container, $locator),
            new PhpFileLoader($container, $locator),
            new ClosureLoader($container, $locator),
        ));

        return new DelegatingLoader($resolver);
    }

    /**
     * Removes comments from a PHP source string.
     *
     * We don't use the PHP php_strip_whitespace() function
     * as we want the content to be readable and well-formatted.
     *
     * @param string $source A PHP string
     *
     * @return string The PHP string with the comments removed
     */
    static public function stripComments($source)
    {
        if (!function_exists('token_get_all')) {
            return $source;
        }

        $output = '';
        foreach (token_get_all($source) as $token) {
            if (is_string($token)) {
                $output .= $token;
            } elseif (!in_array($token[0], array(T_COMMENT, T_DOC_COMMENT))) {
                $output .= $token[1];
            }
        }

        // replace multiple new lines with a single newline
        $output = preg_replace(array('/\s+$/Sm', '/\n+/S'), "\n", $output);

        return $output;
    }

    public function serialize()
    {
        return serialize(array($this->environment, $this->debug));
    }

    public function unserialize($data)
    {
        list($environment, $debug) = unserialize($data);

        $this->__construct($environment, $debug);
    }
}<|MERGE_RESOLUTION|>--- conflicted
+++ resolved
@@ -321,14 +321,6 @@
     }
 
     /**
-     * @return string The container classname
-     */
-    public function getContainerClass()
-    {
-        return $this->name.ucfirst($this->environment).($this->debug ? 'Debug' : '').'ProjectContainer'.($this->cacheDir ? 'Tmp' : '');
-    }
-
-    /**
      * Gets the request start time (not available if debug is disabled).
      *
      * @return integer The request start timestamp
@@ -424,7 +416,7 @@
      */
     protected function getContainerClass()
     {
-        return $this->name.ucfirst($this->environment).($this->debug ? 'Debug' : '').'ProjectContainer';
+        return $this->name.ucfirst($this->environment).($this->debug ? 'Debug' : '').'ProjectContainer'.($this->cacheDir ? 'Tmp' : '');
     }
 
     /**
@@ -436,13 +428,8 @@
     protected function initializeContainer()
     {
         $class = $this->getContainerClass();
-<<<<<<< HEAD
         $cache = new ConfigCache($this->getCacheDir().'/'.$class.'.php', $this->debug);
         $fresh = true;
-=======
-        $cache = new ConfigCache($this->getCacheDir(), $class, $this->debug);
-        $fresh = false;
->>>>>>> bb7986e2
         if (!$cache->isFresh()) {
             $container = $this->buildContainer();
             $this->dumpContainer($cache, $container, $class);
