--- conflicted
+++ resolved
@@ -11,13 +11,8 @@
 
 namespace Symfony\Component\HttpKernel\Exception;
 
-<<<<<<< HEAD
 trigger_error('Symfony\Component\HttpKernel\Exception\FatalErrorException is deprecated since version 2.3 and will be removed in 3.0. Use the same class from the Debug component instead.', E_USER_DEPRECATED);
 
-use Symfony\Component\Debug\Exception\FatalErrorException as DebugFatalErrorException;
-
-=======
->>>>>>> 363e5b41
 /**
  * Fatal Error Exception.
  *
