--- conflicted
+++ resolved
@@ -11,15 +11,9 @@
     {{ trace.function ? '<br />' : '' }}
     in {{ trace.file|format_file(trace.line) }}&nbsp;
     {% spaceless %}
-<<<<<<< HEAD
     <a href="#" onclick="toggle('trace-{{ prefix ~ '-' ~ i }}'); switchIcons('icon-{{ prefix ~ '-' ~ i }}-open', 'icon-{{ prefix ~ '-' ~ i }}-close'); return false;">
-        <img class="toggle" id="icon-{{ prefix ~ '-' ~ i }}-close" alt="-" src="data:image/gif;base64,R0lGODlhEgASAMQSANft94TG57Hb8GS44ez1+mC24IvK6ePx+Wa44dXs92+942e54o3L6W2844/M6dnu+P/+/l614P///wAAAAAAAAAAAAAAAAAAAAAAAAAAAAAAAAAAAAAAAAAAAAAAAAAAACH5BAEAABIALAAAAAASABIAQAVCoCQBTBOd6Kk4gJhGBCTPxysJb44K0qD/ER/wlxjmisZkMqBEBW5NHrMZmVKvv9hMVsO+hE0EoNAstEYGxG9heIhCADs=" style="visibility: {{ 0 == i ? 'display' : 'hidden' }}" />
-        <img class="toggle" id="icon-{{ prefix ~ '-' ~ i }}-open" alt="+" src="data:image/gif;base64,R0lGODlhEgASAMQTANft99/v+Ga44bHb8ITG52S44dXs9+z1+uPx+YvK6WC24G+944/M6W28443L6dnu+Ge54v/+/l614P///wAAAAAAAAAAAAAAAAAAAAAAAAAAAAAAAAAAAAAAAAAAAAAAACH5BAEAABMALAAAAAASABIAQAVS4DQBTiOd6LkwgJgeUSzHSDoNaZ4PU6FLgYBA5/vFID/DbylRGiNIZu74I0h1hNsVxbNuUV4d9SsZM2EzWe1qThVzwWFOAFCQFa1RQq6DJB4iIQA7" style="visibility: {{ 0 == i ? 'hidden' : 'display' }}; margin-left: -18px" />
-=======
-    <a href="#" onclick="toggle('trace_{{ prefix ~ '_' ~ i }}'); switchIcons('icon_{{ prefix ~ '_' ~ i }}_open', 'icon_{{ prefix ~ '_' ~ i }}_close'); return false;">
-        <img class="toggle" id="icon_{{ prefix ~ '_' ~ i }}_close" alt="-" src="{{ asset('bundles/framework/images/blue_picto_less.gif') }}" style="visibility: {{ 0 == i ? 'visible' : 'hidden' }}" />
-        <img class="toggle" id="icon_{{ prefix ~ '_' ~ i }}_open" alt="+" src="{{ asset('bundles/framework/images/blue_picto_more.gif') }}" style="visibility: {{ 0 == i ? 'hidden' : 'visible' }}; margin-left: -18px" />
->>>>>>> 8321127c
+        <img class="toggle" id="icon-{{ prefix ~ '-' ~ i }}-close" alt="-" src="data:image/gif;base64,R0lGODlhEgASAMQSANft94TG57Hb8GS44ez1+mC24IvK6ePx+Wa44dXs92+942e54o3L6W2844/M6dnu+P/+/l614P///wAAAAAAAAAAAAAAAAAAAAAAAAAAAAAAAAAAAAAAAAAAAAAAAAAAACH5BAEAABIALAAAAAASABIAQAVCoCQBTBOd6Kk4gJhGBCTPxysJb44K0qD/ER/wlxjmisZkMqBEBW5NHrMZmVKvv9hMVsO+hE0EoNAstEYGxG9heIhCADs=" style="visibility: {{ 0 == i ? 'visible' : 'hidden' }}" />
+        <img class="toggle" id="icon-{{ prefix ~ '-' ~ i }}-open" alt="+" src="data:image/gif;base64,R0lGODlhEgASAMQTANft99/v+Ga44bHb8ITG52S44dXs9+z1+uPx+YvK6WC24G+944/M6W28443L6dnu+Ge54v/+/l614P///wAAAAAAAAAAAAAAAAAAAAAAAAAAAAAAAAAAAAAAAAAAAAAAACH5BAEAABMALAAAAAASABIAQAVS4DQBTiOd6LkwgJgeUSzHSDoNaZ4PU6FLgYBA5/vFID/DbylRGiNIZu74I0h1hNsVxbNuUV4d9SsZM2EzWe1qThVzwWFOAFCQFa1RQq6DJB4iIQA7" style="visibility: {{ 0 == i ? 'hidden' : 'visible' }}; margin-left: -18px" />
     </a>
     {% endspaceless %}
     <div id="trace-{{ prefix ~ '-' ~ i }}" style="display: {{ 0 == i ? 'block' : 'none' }}" class="trace">
