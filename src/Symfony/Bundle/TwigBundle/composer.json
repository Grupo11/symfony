{
    "name": "symfony/twig-bundle",
    "type": "symfony-bundle",
    "description": "Symfony TwigBundle",
    "keywords": [],
    "homepage": "http://symfony.com",
    "license": "MIT",
    "authors": [
        {
            "name": "Fabien Potencier",
            "email": "fabien@symfony.com"
        },
        {
            "name": "Symfony Community",
            "homepage": "http://symfony.com/contributors"
        }
    ],
    "require": {
        "php": ">=5.3.3",
        "symfony/twig-bridge": "~2.5",
        "symfony/http-kernel": "~2.1"
    },
    "require-dev": {
        "symfony/stopwatch": "~2.2",
        "symfony/dependency-injection": "~2.0",
        "symfony/config": "~2.2",
<<<<<<< HEAD
        "symfony/routing": "~2.1",
        "symfony/templating": "~2.1"
=======
        "symfony/framework-bundle": "~2.1"
>>>>>>> f2bdc22b
    },
    "autoload": {
        "psr-0": { "Symfony\\Bundle\\TwigBundle\\": "" }
    },
    "target-dir": "Symfony/Bundle/TwigBundle",
    "minimum-stability": "dev",
    "extra": {
        "branch-alias": {
            "dev-master": "2.5-dev"
        }
    }
}<|MERGE_RESOLUTION|>--- conflicted
+++ resolved
@@ -24,12 +24,9 @@
         "symfony/stopwatch": "~2.2",
         "symfony/dependency-injection": "~2.0",
         "symfony/config": "~2.2",
-<<<<<<< HEAD
         "symfony/routing": "~2.1",
-        "symfony/templating": "~2.1"
-=======
+        "symfony/templating": "~2.1",
         "symfony/framework-bundle": "~2.1"
->>>>>>> f2bdc22b
     },
     "autoload": {
         "psr-0": { "Symfony\\Bundle\\TwigBundle\\": "" }
