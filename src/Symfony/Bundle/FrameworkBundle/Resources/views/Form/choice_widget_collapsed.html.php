<select
    <?php if ($required && null === $placeholder && $placeholder_in_choices === false && $multiple === false):
        $required = false;
    endif; ?>
    <?php echo $view['form']->block($form, 'widget_attributes', array(
        'required' => $required,
    )) ?>
    <?php if ($multiple): ?> multiple="multiple"<?php endif ?>
>
<<<<<<< HEAD
    <?php if (null !== $placeholder): ?><option value=""<?php if ($required and empty($value) && "0" !== $value): ?> selected="selected"<?php endif?>><?php echo $view->escape($view['translator']->trans($placeholder, array(), $translation_domain)) ?></option><?php endif; ?>
=======
    <?php if (null !== $empty_value): ?><option value=""<?php if ($required and empty($value) && '0' !== $value): ?> selected="selected"<?php endif?>><?php echo '' != $empty_value ? $view->escape($view['translator']->trans($empty_value, array(), $translation_domain)) : '' ?></option><?php endif; ?>
>>>>>>> d270bdc9
    <?php if (count($preferred_choices) > 0): ?>
        <?php echo $view['form']->block($form, 'choice_widget_options', array('choices' => $preferred_choices)) ?>
        <?php if (count($choices) > 0 && null !== $separator): ?>
            <option disabled="disabled"><?php echo $separator ?></option>
        <?php endif ?>
    <?php endif ?>
    <?php echo $view['form']->block($form, 'choice_widget_options', array('choices' => $choices)) ?>
</select><|MERGE_RESOLUTION|>--- conflicted
+++ resolved
@@ -7,11 +7,7 @@
     )) ?>
     <?php if ($multiple): ?> multiple="multiple"<?php endif ?>
 >
-<<<<<<< HEAD
-    <?php if (null !== $placeholder): ?><option value=""<?php if ($required and empty($value) && "0" !== $value): ?> selected="selected"<?php endif?>><?php echo $view->escape($view['translator']->trans($placeholder, array(), $translation_domain)) ?></option><?php endif; ?>
-=======
-    <?php if (null !== $empty_value): ?><option value=""<?php if ($required and empty($value) && '0' !== $value): ?> selected="selected"<?php endif?>><?php echo '' != $empty_value ? $view->escape($view['translator']->trans($empty_value, array(), $translation_domain)) : '' ?></option><?php endif; ?>
->>>>>>> d270bdc9
+    <?php if (null !== $placeholder): ?><option value=""<?php if ($required and empty($value) && '0' !== $value): ?> selected="selected"<?php endif?>><?php echo '' != $placeholder ? $view->escape($view['translator']->trans($placeholder, array(), $translation_domain)) : '' ?></option><?php endif; ?>
     <?php if (count($preferred_choices) > 0): ?>
         <?php echo $view['form']->block($form, 'choice_widget_options', array('choices' => $preferred_choices)) ?>
         <?php if (count($choices) > 0 && null !== $separator): ?>
