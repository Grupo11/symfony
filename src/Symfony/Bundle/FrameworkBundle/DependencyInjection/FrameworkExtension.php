--- conflicted
+++ resolved
@@ -707,16 +707,12 @@
 
             $locales = array();
             foreach ($finder as $file) {
-<<<<<<< HEAD
-                $files[] = (string) $file;
-=======
                 list($domain, $locale, $format) = explode('.', $file->getBasename(), 3);
                 if (!isset($files[$locale])) {
                     $files[$locale] = array();
                 }
 
                 $files[$locale][] = (string) $file;
->>>>>>> 94d3876c
             }
 
             $options = array_merge(
