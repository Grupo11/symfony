{
    "name": "symfony/framework-bundle",
    "type": "symfony-bundle",
    "description": "Symfony FrameworkBundle",
    "keywords": [],
    "homepage": "https://symfony.com",
    "license": "MIT",
    "authors": [
        {
            "name": "Fabien Potencier",
            "email": "fabien@symfony.com"
        },
        {
            "name": "Symfony Community",
            "homepage": "https://symfony.com/contributors"
        }
    ],
    "require": {
        "php": ">=5.3.9",
        "symfony/asset": "~2.7",
        "symfony/dependency-injection": "~2.6,>=2.6.2",
        "symfony/config": "~2.4",
        "symfony/event-dispatcher": "~2.5",
        "symfony/http-foundation": "~2.4.9|~2.5,>=2.5.4",
        "symfony/http-kernel": "~2.7",
        "symfony/filesystem": "~2.3",
        "symfony/routing": "~2.6,>2.6.4",
        "symfony/security-core": "~2.6",
        "symfony/security-csrf": "~2.6",
        "symfony/stopwatch": "~2.3",
        "symfony/templating": "~2.1",
        "symfony/translation": "~2.7",
        "doctrine/annotations": "~1.0"
    },
    "require-dev": {
        "symfony/phpunit-bridge": "~2.7",
        "symfony/browser-kit": "~2.4",
        "symfony/console": "~2.7",
        "symfony/css-selector": "~2.0,>=2.0.5",
        "symfony/dom-crawler": "~2.0,>=2.0.5",
        "symfony/finder": "~2.0,>=2.0.5",
        "symfony/intl": "~2.3",
        "symfony/security": "~2.6",
        "symfony/form": "~2.7,>=2.7.2",
        "symfony/class-loader": "~2.1",
        "symfony/expression-language": "~2.6",
        "symfony/process": "~2.0,>=2.0.5",
        "symfony/validator": "~2.5",
        "symfony/yaml": "~2.0,>=2.0.5"
    },
    "suggest": {
        "symfony/console": "For using the console commands",
        "symfony/finder": "For using the translation loader and cache warmer",
        "symfony/form": "For using forms",
        "symfony/validator": "For using validation",
<<<<<<< HEAD
        "symfony/yaml": "For using the debug:config and lint:yaml commands",
        "doctrine/cache": "For using alternative cache drivers"
=======
        "symfony/serializer": "For using the serializer service",
>>>>>>> 6d3f1248
    },
    "autoload": {
        "psr-4": { "Symfony\\Bundle\\FrameworkBundle\\": "" }
    },
    "minimum-stability": "dev",
    "extra": {
        "branch-alias": {
            "dev-master": "2.7-dev"
        }
    }
}<|MERGE_RESOLUTION|>--- conflicted
+++ resolved
@@ -52,13 +52,10 @@
         "symfony/console": "For using the console commands",
         "symfony/finder": "For using the translation loader and cache warmer",
         "symfony/form": "For using forms",
+        "symfony/serializer": "For using the serializer service",
         "symfony/validator": "For using validation",
-<<<<<<< HEAD
         "symfony/yaml": "For using the debug:config and lint:yaml commands",
         "doctrine/cache": "For using alternative cache drivers"
-=======
-        "symfony/serializer": "For using the serializer service",
->>>>>>> 6d3f1248
     },
     "autoload": {
         "psr-4": { "Symfony\\Bundle\\FrameworkBundle\\": "" }
