--- conflicted
+++ resolved
@@ -27,13 +27,8 @@
 abstract class AbstractFactory implements SecurityFactoryInterface
 {
     protected $options = array(
-<<<<<<< HEAD
-        'check_path'               => '/login_check',
-        'use_forward'              => false,
-=======
         'check_path' => '/login_check',
         'use_forward' => false,
->>>>>>> b5b12a54
         'require_previous_session' => true,
     );
 
@@ -46,15 +41,9 @@
     );
 
     protected $defaultFailureHandlerOptions = array(
-<<<<<<< HEAD
-        'failure_path'           => null,
-        'failure_forward'        => false,
-        'login_path'             => '/login',
-=======
         'failure_path' => null,
         'failure_forward' => false,
         'login_path' => '/login',
->>>>>>> b5b12a54
         'failure_path_parameter' => '_failure_path',
     );
 
